{
  "$schema": "http://json-schema.org/draft-07/schema#",
  "title": "InitMsg",
  "type": "object",
  "required": [
    "anchor_token",
    "expiration_period",
    "proposal_deposit",
    "quorum",
<<<<<<< HEAD
=======
    "snapshot_period",
>>>>>>> 6f143066
    "threshold",
    "timelock_period",
    "voting_period"
  ],
  "properties": {
    "anchor_token": {
      "$ref": "#/definitions/HumanAddr"
    },
    "expiration_period": {
      "type": "integer",
      "format": "uint64",
      "minimum": 0.0
    },
    "proposal_deposit": {
      "$ref": "#/definitions/Uint128"
    },
    "quorum": {
      "$ref": "#/definitions/Decimal"
    },
<<<<<<< HEAD
=======
    "snapshot_period": {
      "type": "integer",
      "format": "uint64",
      "minimum": 0.0
    },
>>>>>>> 6f143066
    "threshold": {
      "$ref": "#/definitions/Decimal"
    },
    "timelock_period": {
      "type": "integer",
      "format": "uint64",
      "minimum": 0.0
    },
    "voting_period": {
      "type": "integer",
      "format": "uint64",
      "minimum": 0.0
    }
  },
  "definitions": {
    "Decimal": {
      "description": "A fixed-point decimal value with 18 fractional digits, i.e. Decimal(1_000_000_000_000_000_000) == 1.0\n\nThe greatest possible value that can be represented is 340282366920938463463.374607431768211455 (which is (2^128 - 1) / 10^18)",
      "type": "string"
    },
    "Uint128": {
      "type": "string"
    }
  }
}<|MERGE_RESOLUTION|>--- conflicted
+++ resolved
@@ -3,22 +3,15 @@
   "title": "InitMsg",
   "type": "object",
   "required": [
-    "anchor_token",
     "expiration_period",
     "proposal_deposit",
     "quorum",
-<<<<<<< HEAD
-=======
     "snapshot_period",
->>>>>>> 6f143066
     "threshold",
     "timelock_period",
     "voting_period"
   ],
   "properties": {
-    "anchor_token": {
-      "$ref": "#/definitions/HumanAddr"
-    },
     "expiration_period": {
       "type": "integer",
       "format": "uint64",
@@ -30,14 +23,11 @@
     "quorum": {
       "$ref": "#/definitions/Decimal"
     },
-<<<<<<< HEAD
-=======
     "snapshot_period": {
       "type": "integer",
       "format": "uint64",
       "minimum": 0.0
     },
->>>>>>> 6f143066
     "threshold": {
       "$ref": "#/definitions/Decimal"
     },
@@ -54,7 +44,7 @@
   },
   "definitions": {
     "Decimal": {
-      "description": "A fixed-point decimal value with 18 fractional digits, i.e. Decimal(1_000_000_000_000_000_000) == 1.0\n\nThe greatest possible value that can be represented is 340282366920938463463.374607431768211455 (which is (2^128 - 1) / 10^18)",
+      "description": "A fixed-point decimal value with 18 fractional digits, i.e. Decimal(1_000_000_000_000_000_000) == 1.0 The greatest possible value that can be represented is 340282366920938463463.374607431768211455 (which is (2^128 - 1) / 10^18)",
       "type": "string"
     },
     "Uint128": {
